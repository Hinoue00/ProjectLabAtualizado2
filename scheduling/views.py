# scheduling/views.py
from django.shortcuts import render, redirect, get_object_or_404
from django.contrib.auth.decorators import login_required, user_passes_test
from django.contrib import messages
from django.utils import timezone
from datetime import datetime, timedelta, time
from accounts.models import User
from accounts.views import is_technician, is_professor
from .models import Laboratory, ScheduleRequest, DraftScheduleRequest, FileAttachment, ScheduleRequestComment
from laboratories.models import Department
from .forms import ScheduleRequestForm, ExceptionScheduleRequestForm
from django.conf import settings
from django.urls import reverse
from django.http import JsonResponse
from whatsapp.services import WhatsAppNotificationService
from inventory.models import Material
from django.core.cache import cache
from django.core.paginator import Paginator


def invalidate_schedule_caches():
    """Invalida todos os caches relacionados a agendamentos"""
    cache_keys = [
        'pending_requests_list',
        'pending_appointments_count',
    ]
    cache.delete_many(cache_keys)


@login_required
def schedule_calendar(request):
    """Exibe calendário de agendamentos de laboratórios"""
    user = request.user
    today = timezone.now().date()
    
    # Define o período para visualização (mês atual + próximos meses)
    start_date = today.replace(day=1) - timedelta(days=31)  # Mês anterior
    end_date = today.replace(day=1) + timedelta(days=62)    # Próximos 2 meses
    
    # Buscar TODOS os status de agendamentos
    if user.user_type == 'professor':
        # Para professores, mostrar apenas seus próprios agendamentos
        schedule_requests = ScheduleRequest.objects.filter(
            professor=user,
            scheduled_date__range=[start_date, end_date]
        ).select_related('professor', 'laboratory')
    else:
        # Para laboratoristas, mostrar todos os agendamentos
        schedule_requests = ScheduleRequest.objects.filter(
            scheduled_date__range=[start_date, end_date]
        ).select_related('professor', 'laboratory')
    
    # Obtém todos os laboratórios disponíveis para os filtros
    laboratories = Laboratory.objects.filter(is_active=True).prefetch_related('departments')
    
    # Obtém todos os departamentos para o filtro
    from laboratories.models import Department
    departments = Department.objects.filter(is_active=True).order_by('name')
    
    # Converter agendamentos para formato JSON - CAMPOS CORRETOS
    events = []
    for schedule in schedule_requests:
        events.append({
            'id': schedule.id,
            'date': schedule.scheduled_date.strftime('%Y-%m-%d'),
            'start_time': schedule.start_time.strftime('%H:%M'),
            'end_time': schedule.end_time.strftime('%H:%M'),
            'laboratory_id': schedule.laboratory.id,
            'laboratory_name': schedule.laboratory.name,
            'professor_name': schedule.professor.get_full_name(),
            'subject': schedule.subject or 'Não informado',
            'status': schedule.status,  # pending, approved, rejected
            'description': schedule.description or '',
            'number_of_students': schedule.number_of_students or 0,  # CAMPO CORRETO
            'is_exception': schedule.is_exception,  # CAMPO PARA AGENDAMENTOS DE EXCEÇÃO
        })
    
    # Organiza as datas para o calendário (manter compatibilidade)
    calendar_weeks = []
    week_start = start_date
    for week in range(4):
        week_days = []
        for day in range(7):
            current_date = week_start + timedelta(days=(week * 7) + day)
            if current_date > end_date:
                break
            
            # Filtra agendamentos para este dia
            day_schedules = schedule_requests.filter(scheduled_date=current_date)
            
            week_days.append({
                'date': current_date,
                'is_today': current_date == today,
                'is_past': current_date < today,
                'day_name': current_date.strftime('%a'),
                'schedules': day_schedules
            })
        
        if week_days:
            calendar_weeks.append(week_days)
    
    # Verificar se hoje é segunda ou terça para mostrar botão de agendamento
    is_scheduling_day = today.weekday() in [0, 1]  # 0=Monday, 1=Tuesday
    
    # Obter mês e ano atual para o cabeçalho
    current_month_year = today.strftime('%B %Y').title()
    
    # Converter eventos para JSON de forma segura
    import json
    events_json = json.dumps(events, ensure_ascii=False)
    
    context = {
        'calendar_weeks': calendar_weeks,
        'laboratories': laboratories,
        'departments': departments,
        'events': events,
        'events_json': events_json,  # JSON seguro para JavaScript
        'is_scheduling_day': is_scheduling_day,
        'today': today,
        'current_month_year': current_month_year,
        'user': user,
    }
    
    return render(request, 'calendar.html', context)

@login_required
@user_passes_test(is_professor)
def create_schedule_request(request):
    import logging
    logger = logging.getLogger(__name__)
    
    today = timezone.now().date()
    logger.info(f"INICIANDO CRIACAO DE AGENDAMENTO - Professor: {request.user.get_full_name()}")
    
    # REGRA IMPLEMENTADA: Rascunhos podem ser criados qualquer dia, para qualquer dia futuro (exceto domingos)
    # Envio direto ou confirmação de rascunho só pode ser feito segundas/terças para semana seguinte
    
    # Data da próxima semana (segunda a sábado) - agendamentos para semana seguinte
    next_week_start = today + timedelta(days=(7 - today.weekday()))
    next_week_end = next_week_start + timedelta(days=5)  # Segunda a sábado
    
    # Verificar se é dia de confirmação (ENVIO DIRETO ou CONFIRMAÇÃO DE RASCUNHO)
    is_confirmation_day = today.weekday() in [0, 1]  # Segunda = 0, Terça = 1
    
    # REGRA: Professores podem criar rascunhos qualquer dia, mas só podem ENVIAR/CONFIRMAR na segunda/terça
    
    if request.method == 'POST':
        logger.info(f" PROCESSANDO FORMULÁRIO DE AGENDAMENTO")
        
        # Verificar se o usuário escolheu salvar como rascunho
        save_as_draft = request.POST.get('save_as_draft') == 'true'
        
        # Rascunho apenas quando explicitamente escolhido pelo usuário
        is_draft = save_as_draft
        form = ScheduleRequestForm(request.POST, request.FILES, is_draft=is_draft)
        
        # Atualizar queryset de materiais baseado no laboratório selecionado
        if 'laboratory' in request.POST and request.POST['laboratory']:
            try:
                lab_id = int(request.POST['laboratory'])
                from inventory.models import Material
                form.fields['selected_materials'].queryset = Material.objects.filter(laboratory_id=lab_id)
                logger.info(f" QUERYSET DE MATERIAIS ATUALIZADO PARA LAB {lab_id}")
            except (ValueError, TypeError):
                logger.warning(f" ERRO AO PROCESSAR LAB ID: {request.POST.get('laboratory')}")
        
        if form.is_valid():
            logger.info(f" FORMULÁRIO VÁLIDO")
            
            # Validação específica para envio direto (não rascunho)
            if not is_draft:
                # REGRA: Verificar se é segunda ou terça-feira para envio direto
                if today.weekday() not in [0, 1]:
                    logger.warning(f"TENTATIVA DE ENVIO DIRETO FORA DO DIA PERMITIDO - Dia da semana: {today.weekday()}")
                    messages.warning(request, 'Solicitações só podem ser ENVIADAS às segundas e terças-feiras. Salve como rascunho e confirme na segunda/terça da semana posterior.')
                    return render(request, 'create_request.html', {
                        'form': form,
                        'next_week_start': next_week_start,
                        'next_week_end': next_week_end,
                        'is_confirmation_day': is_confirmation_day,
                        'departments': Department.objects.all().order_by('name')
                    })
                    
                scheduled_date = form.cleaned_data.get('scheduled_date')
                if scheduled_date:
                    # Verificar se a data está na próxima semana (segunda a sábado)
                    next_week_start = today + timedelta(days=(7 - today.weekday()))
                    next_week_end = next_week_start + timedelta(days=5)  # Segunda a sábado
                    
                    if not (next_week_start <= scheduled_date <= next_week_end):
                        logger.warning(f"DATA FORA DA PROXIMA SEMANA PARA ENVIO DIRETO")
                        form.add_error('scheduled_date', 'Para envio direto, a data deve estar na próxima semana (segunda a sábado).')
                        return render(request, 'create_request.html', {
                            'form': form,
                            'departments': departments,
                            'next_week_start': next_week_start,
                            'next_week_end': next_week_end,
                            'is_confirmation_day': is_confirmation_day
                        })
                    
                    # Verificar se não é domingo
                    if scheduled_date.weekday() == 6:  # 6=domingo
                        logger.warning(f"TENTATIVA DE AGENDAMENTO EM DOMINGO")
                        form.add_error('scheduled_date', 'Não é possível fazer agendamentos aos domingos.')
                        return render(request, 'create_request.html', {
                            'form': form,
                            'departments': departments,
                            'next_week_start': next_week_start,
                            'next_week_end': next_week_end,
                            'is_confirmation_day': is_confirmation_day
                        })
            
            if is_draft:
                # REGRA: Validação para rascunhos - não permitir domingos
                scheduled_date = form.cleaned_data.get('scheduled_date')
                if scheduled_date and scheduled_date.weekday() == 6:  # 6=domingo
                    logger.warning(f"TENTATIVA DE RASCUNHO EM DOMINGO")
                    form.add_error('scheduled_date', 'Domingos não são permitidos para agendamentos. Rascunhos podem ser feitos para qualquer dia exceto domingos.')
                    return render(request, 'create_request.html', {
                        'form': form,
                        'next_week_start': next_week_start,
                        'next_week_end': next_week_end,
                        'is_confirmation_day': is_confirmation_day,
                        'departments': Department.objects.all().order_by('name')
                    })
                
                # Criar rascunho
                draft = DraftScheduleRequest()
                for field in form.cleaned_data:
                    if hasattr(draft, field):
                        setattr(draft, field, form.cleaned_data[field])
                
                # Garantir que os campos obrigatórios estão definidos
                draft.professor = request.user
                draft.laboratory = form.cleaned_data['laboratory']
                
                # Definir horários baseados no turno (se disponível)
                if 'shift' in form.cleaned_data and form.cleaned_data['shift']:
                    draft.shift = form.cleaned_data['shift']
                    draft.set_times_from_shift()
                
                logger.info(f" DADOS DO RASCUNHO:")
                logger.info(f"   Professor: {draft.professor.get_full_name()}")
                logger.info(f"   Laboratório: {draft.laboratory.name if draft.laboratory else 'NULO'}")
                logger.info(f"   Subject: {draft.subject}")
                logger.info(f"   Date: {draft.scheduled_date}")
                logger.info(f"   Turno: {draft.shift}")
                
                # Processar materiais selecionados para rascunho
                selected_materials = request.POST.getlist('selected_materials')
                if selected_materials:
                    materials = Material.objects.filter(id__in=selected_materials)
                    materials_text = ', '.join([mat.name for mat in materials])
                    if draft.materials:
                        draft.materials += f"\n\nMateriais selecionados: {materials_text}"
                    else:
                        draft.materials = f"Materiais selecionados: {materials_text}"
                
                draft.save()
                logger.info(f" RASCUNHO SALVO COM SUCESSO - ID: {draft.pk}")
                if is_confirmation_day:
                    messages.success(request, 'Rascunho salvo com sucesso! Você pode confirmá-lo como solicitação hoje (segunda/terça).')
                else:
                    messages.success(request, 'Rascunho salvo com sucesso! Ele ficará como uma "caixa" e você poderá enviá-lo na segunda ou terça-feira da semana posterior ao agendamento.')
                return redirect('professor_dashboard')
            
            # Continuar com agendamento normal se for segunda/terça
            schedule_request = form.save(commit=False)
            schedule_request.professor = request.user
            
            # Log dos dados antes de salvar
            logger.info(f" DADOS DO AGENDAMENTO:")
            logger.info(f"   Professor: {schedule_request.professor.get_full_name()}")
            logger.info(f"   Laboratório: {schedule_request.laboratory.name}")
            logger.info(f"   Departamento: {schedule_request.laboratory.department}")
            logger.info(f"   Data: {schedule_request.scheduled_date}")
            logger.info(f"   Horário: {schedule_request.start_time} - {schedule_request.end_time}")
            logger.info(f"   Disciplina: {schedule_request.subject}")
            
            # Verificar conflitos
            if schedule_request.is_conflicting():
                logger.warning(f" CONFLITO DE HORÁRIO DETECTADO")
                messages.error(request, 'Já existe um agendamento aprovado para este laboratório neste horário.')
                return render(request, 'create_request.html', {
                    'form': form,
                    'next_week_start': next_week_start,
                    'next_week_end': next_week_end
                })
            
            try:
                # Salvar o agendamento
                logger.info(f" SALVANDO AGENDAMENTO...")
                schedule_request.save()
                invalidate_schedule_caches()  # Invalidar cache
                logger.info(f" AGENDAMENTO SALVO COM SUCESSO - ID: {schedule_request.pk}")
                
                # Processar materiais selecionados
                selected_materials = request.POST.getlist('selected_materials')
                if selected_materials:
                    materials = Material.objects.filter(id__in=selected_materials)
                    # Adicionar materiais selecionados ao campo de texto
                    materials_text = ', '.join([mat.name for mat in materials])
                    if schedule_request.materials:
                        schedule_request.materials += f"\n\nMateriais selecionados: {materials_text}"
                    else:
                        schedule_request.materials = f"Materiais selecionados: {materials_text}"
                    schedule_request.save(update_fields=['materials'])
                    logger.info(f" MATERIAIS SELECIONADOS SALVOS: {len(selected_materials)} itens")
                
                # Verificar se foi realmente salvo
                verificacao = ScheduleRequest.objects.get(pk=schedule_request.pk)
                logger.info(f" VERIFICAÇÃO DB: ID {verificacao.pk} encontrado")
                
                # Notificar laboratoristas (se configurado)
                try:
                    from whatsapp.services import WhatsAppNotificationService
                    WhatsAppNotificationService.notify_schedule_request(schedule_request)
                    logger.info(f" NOTIFICAÇÃO WHATSAPP ENVIADA")
                except Exception as e:
                    logger.warning(f" ERRO AO ENVIAR NOTIFICAÇÃO: {str(e)}")
                
                messages.success(request, 'Solicitação de agendamento enviada com sucesso! Aguarde a aprovação.')
                return redirect('professor_dashboard')
                
            except Exception as e:
                logger.error(f" ERRO AO SALVAR AGENDAMENTO: {str(e)}")
                messages.error(request, f'Erro ao salvar agendamento: {str(e)}')
                return render(request, 'create_request.html', {
                    'form': form,
                    'next_week_start': next_week_start,
                    'next_week_end': next_week_end
                })
        else:
            logger.warning(f" FORMULÁRIO INVÁLIDO: {form.errors}")
            messages.error(request, 'Por favor, corrija os erros no formulário.')
    else:
        logger.info(f"EXIBINDO FORMULARIO DE AGENDAMENTO")
        # Por padrão, criar formulário com modo rascunho (permite todo o mês)
        # A validação específica será feita no POST baseado no botão clicado
        form = ScheduleRequestForm(is_draft=True)
    
    # Obter departamentos para o filtro
    from laboratories.models import Department
    departments = Department.objects.filter(is_active=True).order_by('name')
    
    context = {
        'form': form,
        'departments': departments,
        'next_week_start': next_week_start,
        'next_week_end': next_week_end,
        'is_confirmation_day': is_confirmation_day
    }
    
    return render(request, 'create_request.html', context)

@login_required
@user_passes_test(is_professor)
def list_draft_schedule_requests(request):
    """
    Lista os rascunhos de agendamento para confirmação (apenas segunda/terça)
    """
    today = timezone.now().date()
    
    # Verifica se é segunda ou terça-feira
    if today.weekday() not in [0, 1]:  # 0=segunda, 1=terça
        messages.warning(request, 'Rascunhos só podem ser confirmados às segundas e terças-feiras.')
        return redirect('professor_dashboard')
    
    # NOVA REGRA: Busca rascunhos que podem ser confirmados hoje
    # (rascunhos para agendamentos desta semana - confirmados na segunda/terça)
    
    # Calcular o início da semana atual (segunda-feira)
    current_week_start = today - timezone.timedelta(days=today.weekday())
    current_week_end = current_week_start + timezone.timedelta(days=6)  # Domingo
    
    # Buscar todos os rascunhos do usuário
    all_drafts = DraftScheduleRequest.objects.filter(
        professor=request.user
    ).order_by('scheduled_date')
    
    # Filtrar rascunhos que podem ser confirmados hoje (segunda/terça da semana do agendamento)
    confirmable_drafts = []
    for draft in all_drafts:
        if draft.scheduled_date:
            # Semana do agendamento
            scheduled_week_start = draft.scheduled_date - timezone.timedelta(days=draft.scheduled_date.weekday())
            confirmation_monday = scheduled_week_start
            confirmation_tuesday = scheduled_week_start + timezone.timedelta(days=1)
            
            # Pode confirmar se hoje é segunda ou terça da semana do agendamento
            draft.can_confirm_today = confirmation_monday <= today <= confirmation_tuesday
            if draft.can_confirm_today:
                confirmable_drafts.append(draft)
        else:
            draft.can_confirm_today = False
    
    draft_requests = confirmable_drafts
    
    context = {
        'draft_requests': draft_requests,  # Rascunhos que podem ser confirmados hoje
        'all_drafts': all_drafts,          # Todos os rascunhos com indicação de confirmação
        'can_confirm': True,
        'current_week_start': current_week_start,
        'current_week_end': current_week_end
    }
    
    return render(request, 'draft_requests.html', context)

@login_required
@user_passes_test(is_professor)
def view_draft_schedule_requests(request):
    """
    Visualiza os rascunhos de agendamento (qualquer dia)
    """
    # Busca rascunhos do usuário atual
    draft_requests = DraftScheduleRequest.objects.filter(
        professor=request.user
    ).order_by('scheduled_date')
    
    today = timezone.now().date()
    
    # Verificar se existe pelo menos um rascunho que pode ser confirmado hoje
    can_confirm_any = False
    if today.weekday() in [0, 1]:  # Se hoje é segunda ou terça
        for draft in draft_requests:
            # Calcular as datas válidas para este rascunho
            scheduled_date = draft.scheduled_date
            days_to_monday = scheduled_date.weekday()
            schedule_week_monday = scheduled_date - timezone.timedelta(days=days_to_monday)
            previous_week_monday = schedule_week_monday - timezone.timedelta(days=7)
            previous_week_tuesday = previous_week_monday + timezone.timedelta(days=1)
            
            if today in [previous_week_monday, previous_week_tuesday]:
                can_confirm_any = True
                break
    
    context = {
        'draft_requests': draft_requests,
        'can_confirm': can_confirm_any,
        'is_view_only': not can_confirm_any,
        'today': today
    }
    
    return render(request, 'draft_requests.html', context)

@login_required
@user_passes_test(is_professor)
def confirm_draft_schedule_request(request, draft_id):
    """
    Confirma um rascunho de agendamento
    """
    today = timezone.now().date()
    
    # REGRA: Verifica se é segunda ou terça-feira
    if today.weekday() not in [0, 1]:  # 0=segunda, 1=terça
        messages.warning(request, 'Rascunhos só podem ser confirmados às segundas e terças-feiras.')
        return redirect('view_draft_schedule_requests')
    
    draft_request = get_object_or_404(DraftScheduleRequest, id=draft_id, professor=request.user)
    
<<<<<<< HEAD
    # NOVA REGRA: Verificar se o rascunho pode ser enviado (segunda/terça da semana ANTERIOR ao agendamento)
    # Exemplo: Se agendamento é para sexta dia 15, pode confirmar na segunda (dia 11) ou terça (dia 12)
    scheduled_date = draft_request.scheduled_date
    if scheduled_date:
        # Calcular início da semana do agendamento (segunda-feira)
        scheduled_week_start = scheduled_date - timezone.timedelta(days=scheduled_date.weekday())
        # A confirmação deve acontecer na segunda (dia 0) ou terça (dia 1) desta semana
        confirmation_monday = scheduled_week_start 
        confirmation_tuesday = scheduled_week_start + timezone.timedelta(days=1)
        
        # Verificar se hoje é segunda ou terça da mesma semana do agendamento
        if not (confirmation_monday <= today <= confirmation_tuesday):
            messages.warning(request, f'Este rascunho só pode ser confirmado na segunda ({confirmation_monday.strftime("%d/%m/%Y")}) ou terça ({confirmation_tuesday.strftime("%d/%m/%Y")}) da mesma semana do agendamento ({scheduled_date.strftime("%d/%m/%Y")}).')
            return redirect('view_draft_schedule_requests')
=======
    # Validação adicional: verifica se hoje está na semana anterior ao agendamento
    scheduled_date = draft_request.scheduled_date
    
    # Calcular a segunda-feira da semana do agendamento
    days_to_monday = scheduled_date.weekday()  # 0=segunda, 1=terça, etc.
    schedule_week_monday = scheduled_date - timezone.timedelta(days=days_to_monday)
    
    # Calcular a segunda e terça da semana ANTERIOR ao agendamento
    previous_week_monday = schedule_week_monday - timezone.timedelta(days=7)
    previous_week_tuesday = previous_week_monday + timezone.timedelta(days=1)
    
    # Verificar se hoje é segunda ou terça da semana anterior
    if today not in [previous_week_monday, previous_week_tuesday]:
        # Formatar datas para exibição
        monday_str = previous_week_monday.strftime("%d/%m/%Y")
        tuesday_str = previous_week_tuesday.strftime("%d/%m/%Y")
        schedule_str = scheduled_date.strftime("%d/%m/%Y")
        
        messages.error(request, 
            f'Este rascunho só pode ser confirmado na segunda ({monday_str}) ou terça ({tuesday_str}) '
            f'da semana anterior ao agendamento ({schedule_str})')
        return redirect('view_draft_schedule_requests')
>>>>>>> 45432db9
    
    # Cria a solicitação real
    schedule_request = ScheduleRequest.objects.create(
        professor=draft_request.professor,
        laboratory=draft_request.laboratory,
        subject=draft_request.subject,
        description=draft_request.description,
        scheduled_date=draft_request.scheduled_date,
        start_time=draft_request.start_time,
        end_time=draft_request.end_time,
        number_of_students=draft_request.number_of_students,
        class_semester=draft_request.class_semester,
        materials=draft_request.materials,
        guide_file=draft_request.guide_file,
    )
    
    invalidate_schedule_caches()  # Invalidar cache
    
    # Verifica conflitos de horário
    if schedule_request.is_conflicting():
        # Se houver conflito, deleta a solicitação e mantém o rascunho
        schedule_request.delete()
        messages.error(request, 'Já existe um agendamento aprovado para este laboratório neste horário.')
        return redirect('view_draft_schedule_requests')
    
    
    # Deleta o rascunho após confirmação
    draft_request.delete()
    
    messages.success(request, f'Solicitação de agendamento "{schedule_request.subject}" enviada com sucesso! Aguarde a aprovação do técnico.')
    return redirect('professor_dashboard')

@login_required
@user_passes_test(is_professor)
def delete_draft_schedule_request(request, draft_id):
    """
    Exclui um rascunho de agendamento
    """
    draft_request = get_object_or_404(DraftScheduleRequest, id=draft_id, professor=request.user)
    draft_request.delete()
    
    messages.success(request, 'Rascunho de agendamento excluído com sucesso.')
    return redirect('view_draft_schedule_requests')

@login_required
def schedule_request_detail(request, pk):
    """Exibe detalhes de uma solicitação de agendamento com comentários"""
    schedule_request = get_object_or_404(
        ScheduleRequest.objects.select_related(
            'professor', 'laboratory', 'reviewed_by'
        ).prefetch_related(
            'laboratory__departments', 'comments__author'
        ), 
        pk=pk
    )
    
    # Verifica se o usuário tem permissão para visualizar
    if request.user.user_type == 'professor' and schedule_request.professor != request.user:
        messages.error(request, 'Você não tem permissão para visualizar esta solicitação.')
        return redirect('professor_dashboard')
    
    # Processar adição de comentário
    if request.method == 'POST' and 'add_comment' in request.POST:
        comment_text = request.POST.get('comment_message', '').strip()
        if comment_text:
            comment = ScheduleRequestComment.objects.create(
                schedule_request=schedule_request,
                author=request.user,
                message=comment_text
            )
            
            # Enviar notificação WhatsApp baseada no tipo de usuário
            try:
                if request.user.user_type == 'professor':
                    # Professor enviou mensagem -> notificar técnicos
                    WhatsAppNotificationService.notify_professor_message(comment)
                elif request.user.user_type == 'technician':
                    # Técnico enviou mensagem -> notificar professor
                    WhatsAppNotificationService.notify_technician_message(comment)
            except Exception as e:
                import logging
                logger = logging.getLogger(__name__)
                logger.warning(f"Erro ao enviar notificação WhatsApp para mensagem: {str(e)}")
            
            messages.success(request, 'Comentário adicionado com sucesso!')
            return redirect('schedule_request_detail', pk=pk)
        else:
            messages.error(request, 'O comentário não pode estar vazio.')
    
    # Obter todos os comentários
    comments = schedule_request.comments.all()
    
    # Marcar comentários como lidos para o usuário atual
    unread_comments = comments.filter(is_read=False).exclude(author=request.user)
    unread_comments.update(is_read=True)
    
    # Informações sobre o prazo
    schedule_request.approval_deadline = schedule_request.get_approval_deadline()
    schedule_request.days_remaining = schedule_request.days_until_approval_deadline()
    schedule_request.is_overdue = schedule_request.is_approval_overdue()
    
    context = {
        'schedule_request': schedule_request,
        'comments': comments,
        'can_comment': True,  # Tanto professores quanto técnicos podem comentar
    }
    
    return render(request, 'request_detail.html', context)

@login_required
@user_passes_test(is_professor)
def edit_schedule_request(request, pk):
    """Edita uma solicitação de agendamento pendente"""
    schedule_request = get_object_or_404(ScheduleRequest, pk=pk, professor=request.user)
    
    # Verifica se a solicitação ainda está pendente
    if schedule_request.status != 'pending':
        messages.error(request, 'Apenas solicitações pendentes podem ser editadas.')
        return redirect('schedule_request_detail', pk=pk)
    
    # Verifica se é uma segunda ou terça-feira
    today = timezone.now().date()
    if today.weekday() not in [0, 1] or settings.ALLOW_SCHEDULING_ANY_DAY:  # 0=segunda, 1=terça
        messages.warning(request, 'Agendamentos só podem ser modificados às segundas e terças-feiras.')
        return redirect('schedule_request_detail', pk=pk)
    
    if request.method == 'POST':
        form = ScheduleRequestForm(request.POST, request.FILES, instance=schedule_request, is_draft=False)
        if form.is_valid():
            updated_request = form.save(commit=False)
            
            # Verifica conflitos de horário
            if updated_request.is_conflicting():
                messages.error(request, 'Já existe um agendamento aprovado para este laboratório neste horário.')
                return render(request, 'edit_request.html', {'form': form, 'schedule_request': schedule_request})
            
            updated_request.save()
            messages.success(request, 'Solicitação de agendamento atualizada com sucesso!')
            return redirect('schedule_request_detail', pk=pk)
    else:
        form = ScheduleRequestForm(instance=schedule_request, is_draft=False)
    
    context = {
        'form': form,
        'schedule_request': schedule_request,
    }
    
    return render(request, 'edit_request.html', context)

@login_required
@user_passes_test(is_professor)
def cancel_schedule_request(request, pk):
    """Cancela uma solicitação de agendamento pendente"""
    schedule_request = get_object_or_404(ScheduleRequest, pk=pk, professor=request.user)
    
    # Verifica se a solicitação ainda está pendente
    if schedule_request.status != 'pending':
        messages.error(request, 'Apenas solicitações pendentes podem ser canceladas.')
        return redirect('schedule_request_detail', pk=pk)
    
    if request.method == 'POST':
        schedule_request.delete()
        messages.success(request, 'Solicitação de agendamento cancelada com sucesso.')
        return redirect('professor_dashboard')
    
    context = {
        'schedule_request': schedule_request,
    }
    
    return render(request, 'cancel_request.html', context)

@login_required
@user_passes_test(is_technician)
def schedule_requests_list(request):
    """Lista todas as solicitações de agendamento para revisão pelos laboratoristas"""
    # Obtem filtros
    status_filter = request.GET.get('status', 'pending')
    
    # Aplica filtros
    if status_filter == 'all':
        schedule_requests = ScheduleRequest.objects.all()
    else:
        schedule_requests = ScheduleRequest.objects.filter(status=status_filter)
    
    # Organiza por data
    schedule_requests = schedule_requests.order_by('scheduled_date', 'start_time')
    
    context = {
        'schedule_requests': schedule_requests,
        'status_filter': status_filter,
    }
    
    return render(request, 'requests_list.html', context)

@login_required
@user_passes_test(is_technician)
def approve_schedule_request(request, pk):
    """Aprova uma solicitação de agendamento"""
    schedule_request = get_object_or_404(ScheduleRequest, pk=pk)
    
    if schedule_request.status != 'pending':
        messages.error(request, 'Esta solicitação já foi processada.')
        return redirect('pending_requests')
    
    if request.method == 'POST':
        # Verifica conflitos de horário
        if schedule_request.is_conflicting():
            messages.error(request, 'Existe conflito de horário com outro agendamento já aprovado.')
            return redirect('schedule_request_detail', pk=pk)
        
        # Aprova a solicitação
        schedule_request.approve(request.user)

        # Adicionar: Enviar notificação WhatsApp
        WhatsAppNotificationService.notify_schedule_approval(schedule_request)
        
        messages.success(request, f'Solicitação de agendamento de {schedule_request.professor.get_full_name()} aprovada com sucesso.')
        return redirect('pending_requests')
    
    context = {
        'schedule_request': schedule_request,
    }
    
    return render(request, 'approve_request.html', context)

@login_required
@user_passes_test(is_technician)
def reject_schedule_request(request, pk):
    """Rejeita uma solicitação de agendamento"""
    schedule_request = get_object_or_404(ScheduleRequest, pk=pk)
    
    if schedule_request.status != 'pending':
        messages.error(request, 'Esta solicitação já foi processada.')
        return redirect('pending_requests')
    
    if request.method == 'POST':
        rejection_reason = request.POST.get('rejection_reason', '')
        
        # Rejeita a solicitação
        schedule_request.reject(request.user, rejection_reason)

        # Adicionar: Enviar notificação WhatsApp
        WhatsAppNotificationService.notify_schedule_rejection(schedule_request)
        
        messages.success(request, f'Solicitação de agendamento de {schedule_request.professor.get_full_name()} rejeitada com sucesso.')
        return redirect('pending_requests')
    
    context = {
        'schedule_request': schedule_request,
    }
    
    return render(request, 'reject_request.html', context)

@login_required
@user_passes_test(is_professor)
def edit_draft_schedule_request(request, draft_id):
    """
    Edita um rascunho de agendamento
    """
    import logging
    logger = logging.getLogger(__name__)
    
    draft_request = get_object_or_404(DraftScheduleRequest, id=draft_id, professor=request.user)
    logger.info(f" EDITANDO RASCUNHO ID: {draft_id}")
    logger.info(f"   Laboratory: {draft_request.laboratory.name if draft_request.laboratory else 'None'}")
    logger.info(f"   Subject: {draft_request.subject}")
    logger.info(f"   Shift: {draft_request.shift}")
    
    if request.method == 'POST':
        form = ScheduleRequestForm(request.POST, request.FILES, instance=draft_request, is_draft=True)
        
        # Atualizar queryset de materiais baseado no laboratório selecionado
        if 'laboratory' in request.POST and request.POST['laboratory']:
            try:
                lab_id = int(request.POST['laboratory'])
                from inventory.models import Material
                form.fields['selected_materials'].queryset = Material.objects.filter(laboratory_id=lab_id)
                logger.info(f" QUERYSET DE MATERIAIS ATUALIZADO PARA LAB {lab_id}")
            except (ValueError, TypeError):
                logger.warning(f" ERRO AO PROCESSAR LAB ID: {request.POST.get('laboratory')}")
        
        if form.is_valid():
            # CORREÇÃO: Não usar form.save() pois o form é de ScheduleRequest, não DraftScheduleRequest
            # Copiar dados manualmente para o rascunho existente
            draft_request.laboratory = form.cleaned_data['laboratory']
            draft_request.subject = form.cleaned_data['subject']
            draft_request.description = form.cleaned_data['description']
            draft_request.scheduled_date = form.cleaned_data['scheduled_date']
            draft_request.number_of_students = form.cleaned_data['number_of_students']
            draft_request.class_semester = form.cleaned_data['class_semester']
            
            # Processar turno para definir horários
            if 'shift' in form.cleaned_data and form.cleaned_data['shift']:
                draft_request.shift = form.cleaned_data['shift']
                draft_request.set_times_from_shift()
            
            # Processar arquivo de roteiro
            if form.cleaned_data.get('guide_file'):
                draft_request.guide_file = form.cleaned_data['guide_file']
            
            # Processar materiais selecionados
            selected_materials = request.POST.getlist('selected_materials')
            materials_text_from_form = form.cleaned_data.get('materials', '')
            
            if selected_materials:
                materials = Material.objects.filter(id__in=selected_materials)
                materials_list = ', '.join([mat.name for mat in materials])
                
                # Combinar materiais do texto livre com selecionados
                if materials_text_from_form:
                    draft_request.materials = f"{materials_text_from_form}\n\nMateriais selecionados: {materials_list}"
                else:
                    draft_request.materials = f"Materiais selecionados: {materials_list}"
            else:
                draft_request.materials = materials_text_from_form
            
            draft_request.save()
            logger.info(f" RASCUNHO ATUALIZADO COM SUCESSO - ID: {draft_request.pk}")
            messages.success(request, 'Rascunho de agendamento atualizado com sucesso!')
            return redirect('view_draft_schedule_requests')
    else:
        # Não usar instance= porque são modelos diferentes (DraftScheduleRequest vs ScheduleRequest)
        # Em vez disso, usar initial para preencher os campos
        initial_data = {
            'laboratory': draft_request.laboratory.id if draft_request.laboratory else None,
            'subject': draft_request.subject,
            'description': draft_request.description,
            'scheduled_date': draft_request.scheduled_date,
            'number_of_students': draft_request.number_of_students,
            'class_semester': draft_request.class_semester,
            'materials': draft_request.materials,
            'shift': getattr(draft_request, 'shift', 'evening'),
            'guide_file': draft_request.guide_file if hasattr(draft_request, 'guide_file') else None,
        }
        
        logger.info(f"📅 INITIAL DATA PARA EDIÇÃO:")
        logger.info(f"   scheduled_date: {initial_data['scheduled_date']} (tipo: {type(initial_data['scheduled_date'])})")
        logger.info(f"   subject: {initial_data['subject']}")
        logger.info(f"   shift: {initial_data['shift']}")
        
        form = ScheduleRequestForm(initial=initial_data, is_draft=True)
        
        # Garantir que o campo de data tenha o valor correto no widget
        if draft_request.scheduled_date:
            form.fields['scheduled_date'].widget.attrs['value'] = draft_request.scheduled_date.strftime('%Y-%m-%d')
            logger.info(f"📅 FORÇANDO VALOR DE DATA NO WIDGET: {draft_request.scheduled_date.strftime('%Y-%m-%d')}")
        
        logger.info(f" RASCUNHO CARREGADO PARA EDIÇÃO: {draft_request.subject or 'Sem título'}")
        
        # Configurar queryset de materiais para o laboratório do rascunho
        if draft_request.laboratory:
            logger.info(f"🔧 CONFIGURANDO MATERIAIS PARA LAB: {draft_request.laboratory.name}")
            from inventory.models import Material
            form.fields['selected_materials'].queryset = Material.objects.filter(
                laboratory=draft_request.laboratory
            )
            
            # Extrair materiais já selecionados do campo de texto
            selected_material_ids = []
            if draft_request.materials:
                # Procurar por linha que contém "Materiais selecionados:"
                for line in draft_request.materials.split('\n'):
                    if 'Materiais selecionados:' in line:
                        # Extrair nomes dos materiais
                        materials_text = line.replace('Materiais selecionados:', '').strip()
                        material_names = [name.strip() for name in materials_text.split(',') if name.strip()]
                        
                        # Encontrar IDs dos materiais pelos nomes
                        for name in material_names:
                            try:
                                material = Material.objects.get(
                                    name__icontains=name,
                                    laboratory=draft_request.laboratory
                                )
                                selected_material_ids.append(material.id)
                                logger.info(f" MATERIAL ENCONTRADO: {material.name} (ID: {material.id})")
                            except Material.DoesNotExist:
                                logger.warning(f" MATERIAL NÃO ENCONTRADO: {name}")
                            except Material.MultipleObjectsReturned:
                                # Se há múltiplos, pegar o primeiro
                                material = Material.objects.filter(
                                    name__icontains=name,
                                    laboratory=draft_request.laboratory
                                ).first()
                                if material:
                                    selected_material_ids.append(material.id)
                                    logger.info(f" MATERIAL ENCONTRADO (MÚLTIPLOS): {material.name} (ID: {material.id})")
            
            # Definir materiais selecionados no formulário
            if selected_material_ids:
                form.initial['selected_materials'] = selected_material_ids
                logger.info(f" MATERIAIS PRÉ-SELECIONADOS: {len(selected_material_ids)} itens")
        
        # Configurar turno baseado nos horários ou campo shift
        if hasattr(draft_request, 'shift') and draft_request.shift:
            form.initial['shift'] = draft_request.shift
            logger.info(f"🕐 TURNO PRÉ-SELECIONADO: {draft_request.shift}")
        elif draft_request.start_time:
            # Determinar turno baseado no horário de início
            start_hour = draft_request.start_time.hour
            if 7 <= start_hour < 12:
                form.initial['shift'] = 'morning'
            elif 19 <= start_hour < 23:
                form.initial['shift'] = 'evening'
            logger.info(f"🕐 TURNO DETERMINADO PELO HORÁRIO: {form.initial.get('shift', 'indefinido')}")
        
        logger.info(f" DADOS INICIAIS DO FORMULÁRIO: {form.initial}")
    
    # Obter departamentos para filtro
    from laboratories.models import Department
    departments = Department.objects.filter(is_active=True).order_by('name')
    
    context = {
        'form': form,
        'departments': departments,
        'title': 'Editar Rascunho de Agendamento',
        'is_edit': True,
        'draft_id': draft_id,
        'draft_request': draft_request,
    }
    
    return render(request, 'create_request.html', context)


def calendar_data_api(request):
    """API para dados do calendário via AJAX"""
    # Obter parâmetros da requisição
    week_offset = int(request.GET.get('week_offset', 0))
    month_offset = int(request.GET.get('month_offset', 0))
    filter_labs = request.GET.getlist('labs[]', [])
    filter_status = request.GET.get('status', 'all')
    
    # Determinar período de datas
    today = timezone.now().date()
    
    # Se for navegação mensal
    if month_offset != 0:
        target_date = today.replace(day=1) + timedelta(days=32 * month_offset)
        start_date = target_date.replace(day=1) - timedelta(days=31)
        end_date = target_date.replace(day=1) + timedelta(days=62)
    else:
        start_date = today - timedelta(days=today.weekday())
        start_date = start_date + timedelta(weeks=week_offset)
        end_date = start_date + timedelta(days=27)
    
    # Construir filtro para laboratórios
    lab_filter = {}
    if filter_labs and 'all' not in filter_labs:
        lab_filter['laboratory__id__in'] = filter_labs
    
    # Buscar todos os agendamentos
    schedule_requests = ScheduleRequest.objects.filter(
        scheduled_date__range=[start_date, end_date],
        **lab_filter
    ).select_related('professor', 'laboratory')
    
    # Se o usuário for professor, mostrar apenas seus agendamentos
    if request.user.user_type == 'professor':
        schedule_requests = schedule_requests.filter(professor=request.user)
    
    # Converter para formato JSON - CAMPOS CORRETOS
    events = []
    for schedule in schedule_requests:
        # Aplicar filtro de status no frontend se necessário
        if filter_status != 'all' and schedule.status != filter_status:
            continue
            
        events.append({
            'id': schedule.id,
            'date': schedule.scheduled_date.strftime('%Y-%m-%d'),
            'start_time': schedule.start_time.strftime('%H:%M'),
            'end_time': schedule.end_time.strftime('%H:%M'),
            'laboratory_id': schedule.laboratory.id,
            'laboratory_name': schedule.laboratory.name,
            'professor_name': schedule.professor.get_full_name(),
            'subject': schedule.subject or 'Não informado',
            'status': schedule.status,
            'description': schedule.description or '',
            'number_of_students': schedule.number_of_students or 0,  # CAMPO CORRETO
            'is_exception': schedule.is_exception,  # CAMPO PARA AGENDAMENTOS DE EXCEÇÃO
        })
    
    # Organizar dados por semanas e dias
    calendar_data = []
    
    current_date = start_date
    for week in range(4):
        week_data = []
        
        for day in range(7):
            day_schedules = []
            
            # Filtrar agendamentos para este dia
            day_requests = [e for e in events if e['date'] == current_date.strftime('%Y-%m-%d')]
            
            for request in day_requests:
                day_schedules.append({
                    'id': request['id'],
                    'start_time': request['start_time'],
                    'end_time': request['end_time'],
                    'laboratory_name': request['laboratory_name'],
                    'professor_name': request['professor_name'],
                    'subject': request['subject'],
                    'status': request['status'],
                })
            
            week_data.append({
                'date': current_date.strftime('%Y-%m-%d'),
                'day_name': current_date.strftime('%a'),
                'is_today': current_date == today,
                'schedules': day_schedules
            })
            
            current_date += timedelta(days=1)
        
        calendar_data.append(week_data)
    
    return JsonResponse({
        'success': True,
        'events': events,
        'calendar_data': calendar_data,
        'start_date': start_date.strftime('%Y-%m-%d'),
        'end_date': end_date.strftime('%Y-%m-%d'),
    })


def schedule_detail_api(request, schedule_id):
    try:
        schedule = ScheduleRequest.objects.select_related(
            'professor', 'laboratory', 'reviewed_by'
        ).get(id=schedule_id)
        
        # Verificar permissões (se o professor só pode ver seus próprios agendamentos)
        if request.user.user_type == 'professor' and schedule.professor != request.user:
            return JsonResponse({'error': 'Acesso negado'}, status=403)
        
        data = {
            'id': schedule.id,
            'status': schedule.status,
            'professor': {
                'id': schedule.professor.id,
                'name': schedule.professor.get_full_name(),
                'email': schedule.professor.email
            },
            'laboratory': {
                'id': schedule.laboratory.id,
                'name': schedule.laboratory.name,
                'location': schedule.laboratory.location
            },
            'date': schedule.scheduled_date.strftime('%Y-%m-%d'),
            'start_time': schedule.start_time.strftime('%H:%M'),
            'end_time': schedule.end_time.strftime('%H:%M'),
            'subject': schedule.subject,
            'description': schedule.description,
            'materials': schedule.materials,
            'request_date': schedule.request_date.strftime('%Y-%m-%d %H:%M'),
            'number_of_students': schedule.number_of_students
        }
        
        # Adicionar informações de revisão se já foi revisado
        if schedule.reviewed_by:
            data['review'] = {
                'date': schedule.review_date.strftime('%Y-%m-%d %H:%M'),
                'reviewer': schedule.reviewed_by.get_full_name(),
                'rejection_reason': schedule.rejection_reason
            }
            
        # Verificar tipo de usuário atual
        data['user_info'] = {
            'is_technician': request.user.user_type == 'technician',
            'is_professor': request.user.user_type == 'professor',
            'is_owner': schedule.professor == request.user
        }
            
        return JsonResponse(data)
    except ScheduleRequest.DoesNotExist:
        return JsonResponse({'error': 'Agendamento não encontrado'}, status=404)


@login_required
def get_laboratory_materials(request, laboratory_id):
    """API para buscar materiais de um laboratório"""
    try:
        laboratory = get_object_or_404(Laboratory, id=laboratory_id, is_active=True)
        materials = Material.objects.filter(laboratory=laboratory).select_related('category')
        
        materials_data = []
        for material in materials:
            materials_data.append({
                'id': material.id,
                'name': material.name,
                'description': material.description,
                'quantity': material.quantity,
                'minimum_stock': material.minimum_stock,
                'is_low_stock': material.is_low_stock,
                'category': material.category.name,
                'category_type': material.category.material_type,
            })
        
        return JsonResponse({
            'materials': materials_data,
            'laboratory_name': laboratory.name,
            'total_materials': len(materials_data)
        })
        
    except Laboratory.DoesNotExist:
        return JsonResponse({'error': 'Laboratório não encontrado'}, status=404)
    except Exception as e:
        return JsonResponse({'error': str(e)}, status=500)


@login_required
@user_passes_test(is_technician)
def pending_requests_list(request):
    """Lista todas as solicitações pendentes para técnicos - OTIMIZADA"""
    
    # Processar aprovação/rejeição via POST
    if request.method == 'POST':
        schedule_id = request.POST.get('schedule_id')
        action = request.POST.get('action')
        
        if schedule_id and action:
            try:
                schedule_request = ScheduleRequest.objects.select_related('professor', 'laboratory').get(
                    id=schedule_id, status='pending'
                )
                
                if action == 'approve':
                    if schedule_request.is_conflicting():
                        messages.error(request, 'Existe conflito de horário com outro agendamento já aprovado.')
                    else:
                        schedule_request.approve(request.user)
                        WhatsAppNotificationService.notify_schedule_approval(schedule_request)
                        invalidate_schedule_caches()  # Invalidar cache
                        messages.success(request, f'Solicitação de {schedule_request.professor.get_full_name()} aprovada com sucesso.')
                
                elif action == 'reject':
                    rejection_reason = request.POST.get('rejection_reason', '')
                    schedule_request.reject(request.user, rejection_reason)
                    WhatsAppNotificationService.notify_schedule_rejection(schedule_request)
                    invalidate_schedule_caches()  # Invalidar cache
                    messages.success(request, f'Solicitação de {schedule_request.professor.get_full_name()} rejeitada.')
                    
            except ScheduleRequest.DoesNotExist:
                messages.error(request, 'Solicitação não encontrada ou já foi processada.')
        
        return redirect('pending_requests')
    
    # Query otimizada com CACHE - limitar a 50 mais recentes e usar índices
    cache_key = 'pending_requests_list'
    pending_requests = cache.get(cache_key)
    
    if pending_requests is None:
        pending_requests = list(ScheduleRequest.objects.filter(
            status='pending'
        ).select_related('professor', 'laboratory').only(
            'id', 'request_date', 'scheduled_date', 'start_time', 'end_time',
            'subject', 'number_of_students', 'description', 'materials', 'guide_file',
            'professor__first_name', 'professor__last_name', 'professor__email',
            'laboratory__name'
        ).order_by('-request_date')[:50])  # Limitar a 50 mais recentes
        
        # Cache por 2 minutos
        cache.set(cache_key, pending_requests, 120)
    
    # Adicionar informações sobre prazo e comentários para cada solicitação
    today = timezone.now().date()
    for schedule_req in pending_requests:
        schedule_req.approval_deadline = schedule_req.get_approval_deadline()
        schedule_req.days_remaining = schedule_req.days_until_approval_deadline()
        schedule_req.is_overdue = schedule_req.is_approval_overdue()
        schedule_req.is_urgent = schedule_req.days_remaining is not None and schedule_req.days_remaining <= 1
        
        # Informações sobre comentários
        comments_count = ScheduleRequestComment.objects.filter(schedule_request=schedule_req).count()
        unread_count = ScheduleRequestComment.objects.filter(
            schedule_request=schedule_req,
            is_read=False
        ).exclude(author=request.user).count()
        
        schedule_req.comments_count = comments_count
        schedule_req.unread_comments = unread_count
        schedule_req.has_conversation = comments_count > 0
    
    context = {
        'pending_requests': pending_requests,
        'title': 'Solicitações Pendentes',
        'total_count': ScheduleRequest.objects.filter(status='pending').count(),
        'today': today
    }
    
    return render(request, 'pending_requests.html', context)


@login_required
def add_comment_to_request(request, pk):
    """API endpoint para adicionar comentário via AJAX"""
    if request.method != 'POST':
        return JsonResponse({'error': 'Método não permitido'}, status=405)
    
    schedule_request = get_object_or_404(ScheduleRequest, pk=pk)
    
    # Verificar permissões
    if (request.user.user_type == 'professor' and schedule_request.professor != request.user) and \
       request.user.user_type != 'technician':
        return JsonResponse({'error': 'Sem permissão'}, status=403)
    
    comment_text = request.POST.get('message', '').strip()
    if not comment_text:
        return JsonResponse({'error': 'Mensagem não pode estar vazia'}, status=400)
    
    # Criar comentário
    comment = ScheduleRequestComment.objects.create(
        schedule_request=schedule_request,
        author=request.user,
        message=comment_text
    )
    
    # Enviar notificação WhatsApp baseada no tipo de usuário
    try:
        if request.user.user_type == 'professor':
            # Professor enviou mensagem -> notificar técnicos
            WhatsAppNotificationService.notify_professor_message(comment)
        elif request.user.user_type == 'technician':
            # Técnico enviou mensagem -> notificar professor
            WhatsAppNotificationService.notify_technician_message(comment)
    except Exception as e:
        import logging
        logger = logging.getLogger(__name__)
        logger.warning(f"Erro ao enviar notificação WhatsApp para mensagem: {str(e)}")
    
    return JsonResponse({
        'success': True,
        'comment': {
            'id': comment.id,
            'author_name': comment.author.get_full_name(),
            'author_type': comment.author.user_type,
            'message': comment.message,
            'created_at': comment.created_at.strftime('%d/%m/%Y %H:%M'),
            'is_own': comment.author == request.user
        }
    })


@login_required  
def get_request_comments(request, pk):
    """API endpoint para obter comentários via AJAX"""
    schedule_request = get_object_or_404(ScheduleRequest, pk=pk)
    
    # Verificar permissões
    if (request.user.user_type == 'professor' and schedule_request.professor != request.user) and \
       request.user.user_type != 'technician':
        return JsonResponse({'error': 'Sem permissão'}, status=403)
    
    comments = schedule_request.comments.select_related('author').all()
    
    # Marcar como lidas
    unread_comments = comments.filter(is_read=False).exclude(author=request.user)
    unread_comments.update(is_read=True)
    
    comments_data = []
    for comment in comments:
        comments_data.append({
            'id': comment.id,
            'author_name': comment.author.get_full_name(),
            'author_type': comment.author.user_type,
            'message': comment.message,
            'created_at': comment.created_at.strftime('%d/%m/%Y %H:%M'),
            'is_own': comment.author == request.user
        })
    
    return JsonResponse({'comments': comments_data})


@login_required
@user_passes_test(is_professor)
def my_schedule_requests(request):
    """Lista todas as solicitações do professor atual"""
    professor = request.user
    
    # Obter filtro de status
    status_filter = request.GET.get('status', 'all')
    
    # Query base
    requests_query = ScheduleRequest.objects.filter(professor=professor)
    
    # Aplicar filtro de status
    if status_filter and status_filter != 'all':
        requests_query = requests_query.filter(status=status_filter)
    
    # Buscar solicitações com relacionamentos
    schedule_requests = requests_query.select_related(
        'laboratory', 'reviewed_by'
    ).prefetch_related(
        'comments__author'
    ).order_by('-request_date')
    
    # Adicionar informações extras para cada solicitação
    for schedule_req in schedule_requests:
        # Informações sobre comentários
        comments_count = schedule_req.comments.count()
        unread_count = schedule_req.comments.filter(
            is_read=False
        ).exclude(author=request.user).count()
        
        schedule_req.comments_count = comments_count
        schedule_req.unread_comments = unread_count
        schedule_req.has_conversation = comments_count > 0
        
        # Informações sobre prazo (se pendente)
        if schedule_req.status == 'pending':
            schedule_req.approval_deadline = schedule_req.get_approval_deadline()
            schedule_req.days_remaining = schedule_req.days_until_approval_deadline()
            schedule_req.is_overdue = schedule_req.is_approval_overdue()
    
    # Contar por status
    status_counts = {
        'all': ScheduleRequest.objects.filter(professor=professor).count(),
        'pending': ScheduleRequest.objects.filter(professor=professor, status='pending').count(),
        'approved': ScheduleRequest.objects.filter(professor=professor, status='approved').count(),
        'rejected': ScheduleRequest.objects.filter(professor=professor, status='rejected').count(),
    }
    
    context = {
        'schedule_requests': schedule_requests,
        'status_filter': status_filter,
        'status_counts': status_counts,
        'title': 'Minhas Solicitações',
    }
    
    return render(request, 'my_requests.html', context)


@login_required
def mark_all_notifications_read(request):
    """Marcar todas as notificações como lidas"""
    if request.method == 'POST':
        # Marcar mensagens como lidas baseado no tipo de usuário
        if request.user.user_type == 'professor':
            # Marcar mensagens de técnicos como lidas
            ScheduleRequestComment.objects.filter(
                schedule_request__professor=request.user,
                is_read=False
            ).exclude(author=request.user).update(is_read=True)
        
        elif request.user.user_type == 'technician':
            # Marcar mensagens de professores como lidas
            ScheduleRequestComment.objects.filter(
                schedule_request__status='pending',
                is_read=False
            ).exclude(author=request.user).update(is_read=True)
        
        return JsonResponse({'success': True})


@login_required
def all_notifications(request):
    """Página para mostrar todas as notificações do usuário"""
    notifications = []
    
    if request.user.user_type == 'technician':
        # Unread messages from professors
        unread_messages = ScheduleRequestComment.objects.filter(
            schedule_request__status='pending',
            is_read=False
        ).exclude(author=request.user).select_related('author', 'schedule_request').order_by('-created_at')
        
        # Create notifications for unread messages
        for message in unread_messages:
            notifications.append({
                'title': f'Mensagem de {message.author.get_full_name()}',
                'message': message.message,
                'timestamp': message.created_at,
                'type': 'message',
                'url': f'/scheduling/request/{message.schedule_request.id}/',
                'icon': 'bi bi-chat-dots',
                'is_read': message.is_read
            })
        
        # Pending appointment requests
        pending_requests = ScheduleRequest.objects.filter(status='pending').order_by('-request_date')
        for request_obj in pending_requests:
            notifications.append({
                'title': 'Solicitação Pendente',
                'message': f'Agendamento para {request_obj.laboratory.name} por {request_obj.professor.get_full_name()}',
                'timestamp': request_obj.request_date,
                'type': 'pending_request',
                'url': f'/scheduling/request/{request_obj.id}/',
                'icon': 'bi bi-hourglass-split',
                'is_read': True  # These don't have read status
            })
        
        # Pending user approvals
        pending_users = User.objects.filter(is_approved=False).order_by('-date_joined')
        for user_obj in pending_users:
            notifications.append({
                'title': 'Usuário Aguardando Aprovação',
                'message': f'{user_obj.get_full_name()} ({user_obj.email}) aguarda aprovação',
                'timestamp': user_obj.date_joined,
                'type': 'pending_user',
                'url': '/accounts/pending-users/',
                'icon': 'bi bi-person-plus',
                'is_read': True  # These don't have read status
            })
    
    elif request.user.user_type == 'professor':
        # Unread messages from technicians
        unread_messages = ScheduleRequestComment.objects.filter(
            schedule_request__professor=request.user,
            is_read=False
        ).exclude(author=request.user).select_related('author', 'schedule_request').order_by('-created_at')
        
        # Create notifications for unread messages
        for message in unread_messages:
            notifications.append({
                'title': f'Mensagem do Técnico',
                'message': message.message,
                'timestamp': message.created_at,
                'type': 'message',
                'url': f'/scheduling/request/{message.schedule_request.id}/',
                'icon': 'bi bi-chat-dots',
                'is_read': message.is_read
            })
        
        # Recent status updates (approved/rejected)
        recent_reviews = ScheduleRequest.objects.filter(
            professor=request.user,
            status__in=['approved', 'rejected'],
            review_date__isnull=False
        ).order_by('-review_date')
        
        for review in recent_reviews:
            status_text = 'aprovada' if review.status == 'approved' else 'rejeitada'
            notifications.append({
                'title': f'Solicitação {status_text}',
                'message': f'Sua solicitação para {review.laboratory.name} foi {status_text}',
                'timestamp': review.review_date,
                'type': 'status_update',
                'url': f'/scheduling/request/{review.id}/',
                'icon': 'bi bi-check-circle' if review.status == 'approved' else 'bi bi-x-circle',
                'is_read': True  # Status updates are considered read when viewed
            })
    
    # Sort notifications by timestamp (most recent first)
    notifications.sort(key=lambda x: x['timestamp'] or timezone.now(), reverse=True)
    
    # Pagination
    paginator = Paginator(notifications, 20)  # Show 20 notifications per page
    page_number = request.GET.get('page')
    page_obj = paginator.get_page(page_number)
    
    return render(request, 'scheduling/all_notifications.html', {
        'page_obj': page_obj,
        'notifications': page_obj.object_list
    })


@login_required
@user_passes_test(is_technician)
def technician_edit_schedule(request, pk):
    """Permite ao técnico editar um agendamento aprovado"""
    schedule_request = get_object_or_404(ScheduleRequest, pk=pk)
    
    # Verificar se o agendamento está pendente
    if schedule_request.status != 'pending':
        messages.error(request, 'Apenas agendamentos pendentes podem ser editados.')
        return redirect('pending_requests')
    
    if request.method == 'POST':
        form = ScheduleRequestForm(request.POST, request.FILES, instance=schedule_request)
        form.is_draft = False  # Não é rascunho
        
        if form.is_valid():
            # Verificar se houve mudanças
            original_data = {
                'laboratory': schedule_request.laboratory,
                'scheduled_date': schedule_request.scheduled_date,
                'start_time': schedule_request.start_time,
                'end_time': schedule_request.end_time,
                'subject': schedule_request.subject,
                'description': schedule_request.description,
                'number_of_students': schedule_request.number_of_students,
            }
            
            # Salvar o agendamento editado
            updated_schedule = form.save(commit=False)
            updated_schedule.reviewed_by = request.user
            updated_schedule.review_date = timezone.now()
            updated_schedule.save()
            
            # Verificar quais campos foram alterados
            changes = []
            if original_data['laboratory'] != updated_schedule.laboratory:
                changes.append(f"Laboratório alterado de '{original_data['laboratory'].name}' para '{updated_schedule.laboratory.name}'")
            if original_data['scheduled_date'] != updated_schedule.scheduled_date:
                changes.append(f"Data alterada de {original_data['scheduled_date'].strftime('%d/%m/%Y')} para {updated_schedule.scheduled_date.strftime('%d/%m/%Y')}")
            if original_data['start_time'] != updated_schedule.start_time:
                changes.append(f"Horário de início alterado de {original_data['start_time'].strftime('%H:%M')} para {updated_schedule.start_time.strftime('%H:%M')}")
            if original_data['end_time'] != updated_schedule.end_time:
                changes.append(f"Horário de término alterado de {original_data['end_time'].strftime('%H:%M')} para {updated_schedule.end_time.strftime('%H:%M')}")
            if original_data['number_of_students'] != updated_schedule.number_of_students:
                changes.append(f"Número de alunos alterado de {original_data['number_of_students']} para {updated_schedule.number_of_students}")
            
            # Criar mensagem automática para o professor se houve mudanças
            if changes:
                change_message = "O técnico fez as seguintes alterações no seu agendamento:\n\n" + "\n".join(f"• {change}" for change in changes)
                
                ScheduleRequestComment.objects.create(
                    schedule_request=updated_schedule,
                    author=request.user,
                    message=change_message,
                    is_read=False
                )
                
                messages.success(request, f'Agendamento editado com sucesso. O professor foi notificado automaticamente sobre as alterações.')
            else:
                messages.info(request, 'Nenhuma alteração foi detectada.')
            
            return redirect('pending_requests')
    else:
        form = ScheduleRequestForm(instance=schedule_request)
        form.is_draft = False
        
        # Configurar materiais do laboratório
        if schedule_request.laboratory:
            form.fields['selected_materials'].queryset = Material.objects.filter(
                laboratory=schedule_request.laboratory
            )
    
    context = {
        'form': form,
        'schedule_request': schedule_request,
        'is_edit': True,
        'is_technician_edit': True,
        'title': f'Editar Agendamento - {schedule_request.professor.get_full_name()}',
        'departments': Department.objects.filter(is_active=True) if Department.objects.exists() else [],
    }
    
    return render(request, 'scheduling/technician_edit_schedule.html', context)


@login_required
@user_passes_test(is_technician)
def create_exception_schedule(request):
    """
    View para técnicos criarem agendamentos de exceção para professores
    em dias/horários não liberados normalmente
    """
    if request.method == 'POST':
        form = ExceptionScheduleRequestForm(request.POST, request.FILES, technician=request.user)
        if form.is_valid():
            try:
                # Salvar o agendamento de exceção
                schedule_request = form.save(commit=False)
                
                # Definir horários baseados no período selecionado
                period = form.cleaned_data.get('period')
                if period == 'matutino':
                    schedule_request.start_time = time(7, 0)  # 7:00
                    schedule_request.end_time = time(12, 0)   # 12:00
                elif period == 'noturno':
                    schedule_request.start_time = time(19, 0)  # 19:00
                    schedule_request.end_time = time(23, 0)    # 23:00
                
                # Marcar como agendamento de exceção (caso o form não tenha feito)
                schedule_request.is_exception = True
                schedule_request.created_by_technician = request.user
                schedule_request.status = 'approved'  # Exceções são automaticamente aprovadas
                schedule_request.reviewed_by = request.user
                schedule_request.review_date = timezone.now()
                
                schedule_request.save()
                
                # Enviar notificação WhatsApp para o professor
                try:
                    WhatsAppNotificationService.notify_exception_schedule(schedule_request)
                except Exception as e:
                    import logging
                    logger = logging.getLogger(__name__)
                    logger.warning(f"Erro ao enviar notificação WhatsApp para agendamento de exceção: {str(e)}")
                
                messages.success(
                    request, 
                    f'Agendamento de exceção criado com sucesso para {schedule_request.professor.get_full_name()}! '
                    f'O professor foi notificado sobre este agendamento excepcional.'
                )
                return redirect('pending_requests')
                
            except Exception as e:
                import logging
                logger = logging.getLogger(__name__)
                logger.error(f"Erro ao criar agendamento de exceção: {str(e)}")
                messages.error(request, 'Erro ao criar agendamento de exceção. Tente novamente.')
    else:
        form = ExceptionScheduleRequestForm(technician=request.user)
    
    # Obter departamentos para filtro
    departments = Department.objects.filter(is_active=True).order_by('name')
    
    context = {
        'form': form,
        'departments': departments,
        'title': 'Criar Agendamento de Exceção',
        'is_exception': True,
    }
    
    return render(request, 'scheduling/create_exception_schedule.html', context)


@login_required
@user_passes_test(is_professor)
def storage_materials_api(request):
    """API para buscar materiais disponíveis nos laboratórios de estoque"""
    
    # Buscar laboratórios de estoque ativos
    storage_labs = Laboratory.objects.filter(is_active=True, is_storage=True)
    
    # Buscar materiais nesses laboratórios
    materials = Material.objects.filter(
        laboratory__in=storage_labs,
        quantity__gt=0  # Apenas materiais com estoque disponível
    ).select_related('category', 'laboratory').order_by('laboratory__name', 'name')
    
    # Organizar por laboratório
    materials_by_lab = {}
    for material in materials:
        lab_name = material.laboratory.name
        if lab_name not in materials_by_lab:
            materials_by_lab[lab_name] = []
        
        materials_by_lab[lab_name].append({
            'id': material.id,
            'name': material.name,
            'category': material.category.name if material.category else 'Sem categoria',
            'quantity': material.quantity,
            'description': material.description or '',
            'expiration_date': material.expiration_date.strftime('%d/%m/%Y') if material.expiration_date else None,
            'is_near_expiration': material.is_near_expiration if hasattr(material, 'is_near_expiration') else False,
            'is_expired': material.is_expired if hasattr(material, 'is_expired') else False,
        })
    
    return JsonResponse({
        'success': True,
        'storage_labs_count': storage_labs.count(),
        'materials_by_lab': materials_by_lab
    })<|MERGE_RESOLUTION|>--- conflicted
+++ resolved
@@ -458,22 +458,6 @@
     
     draft_request = get_object_or_404(DraftScheduleRequest, id=draft_id, professor=request.user)
     
-<<<<<<< HEAD
-    # NOVA REGRA: Verificar se o rascunho pode ser enviado (segunda/terça da semana ANTERIOR ao agendamento)
-    # Exemplo: Se agendamento é para sexta dia 15, pode confirmar na segunda (dia 11) ou terça (dia 12)
-    scheduled_date = draft_request.scheduled_date
-    if scheduled_date:
-        # Calcular início da semana do agendamento (segunda-feira)
-        scheduled_week_start = scheduled_date - timezone.timedelta(days=scheduled_date.weekday())
-        # A confirmação deve acontecer na segunda (dia 0) ou terça (dia 1) desta semana
-        confirmation_monday = scheduled_week_start 
-        confirmation_tuesday = scheduled_week_start + timezone.timedelta(days=1)
-        
-        # Verificar se hoje é segunda ou terça da mesma semana do agendamento
-        if not (confirmation_monday <= today <= confirmation_tuesday):
-            messages.warning(request, f'Este rascunho só pode ser confirmado na segunda ({confirmation_monday.strftime("%d/%m/%Y")}) ou terça ({confirmation_tuesday.strftime("%d/%m/%Y")}) da mesma semana do agendamento ({scheduled_date.strftime("%d/%m/%Y")}).')
-            return redirect('view_draft_schedule_requests')
-=======
     # Validação adicional: verifica se hoje está na semana anterior ao agendamento
     scheduled_date = draft_request.scheduled_date
     
@@ -496,7 +480,6 @@
             f'Este rascunho só pode ser confirmado na segunda ({monday_str}) ou terça ({tuesday_str}) '
             f'da semana anterior ao agendamento ({schedule_str})')
         return redirect('view_draft_schedule_requests')
->>>>>>> 45432db9
     
     # Cria a solicitação real
     schedule_request = ScheduleRequest.objects.create(
